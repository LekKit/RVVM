--- conflicted
+++ resolved
@@ -46,21 +46,12 @@
 
 override EMPTY :=
 override SPACE := $(EMPTY) $(EMPTY)
-<<<<<<< HEAD
-override RESET   := $(shell tput me   $(NULL_STDERR) || tput sgr0 $(NULL_STDERR)    || printf "\\e[0m" $(NULL_STDERR))
-override BOLD    := $(shell tput md   $(NULL_STDERR) || tput bold $(NULL_STDERR)    || printf "\\e[1m" $(NULL_STDERR))
-override RED     := $(shell tput AF 1 $(NULL_STDERR) || tput setaf 1 $(NULL_STDERR) || printf "\\e[31m" $(NULL_STDERR))$(BOLD)
-override GREEN   := $(shell tput AF 2 $(NULL_STDERR) || tput setaf 2 $(NULL_STDERR) || printf "\\e[32m" $(NULL_STDERR))$(BOLD)
-override YELLOW  := $(shell tput AF 3 $(NULL_STDERR) || tput setaf 3 $(NULL_STDERR) || printf "\\e[33m" $(NULL_STDERR))$(BOLD)
-override WHITE   := $(RESET)$(BOLD)
-=======
 override RESET   := $(shell tput me   $(NULL_STDERR) || tput sgr0 $(NULL_STDERR)    || printf "\\033[0m" $(NULL_STDERR))
 override BOLD    := $(shell tput md   $(NULL_STDERR) || tput bold $(NULL_STDERR)    || printf "\\033[1m" $(NULL_STDERR))
 override RED     := $(shell tput AF 1 $(NULL_STDERR) || tput setaf 1 $(NULL_STDERR) || printf "\\033[31m" $(NULL_STDERR))$(BOLD)
 override GREEN   := $(shell tput AF 2 $(NULL_STDERR) || tput setaf 2 $(NULL_STDERR) || printf "\\033[32m" $(NULL_STDERR))$(BOLD)
 override YELLOW  := $(shell tput AF 3 $(NULL_STDERR) || tput setaf 3 $(NULL_STDERR) || printf "\\033[33m" $(NULL_STDERR))$(BOLD)
 override WHITE   := $(shell tput AF 7 $(NULL_STDERR) || tput setaf 7 $(NULL_STDERR) || printf "\\033[37m" $(NULL_STDERR))$(BOLD)
->>>>>>> b4f706cd
 
 $(info $(RESET))
 ifneq (,$(findstring UTF, $(LANG)))
@@ -357,12 +348,6 @@
 # Needed for floating-point functions like fetestexcept/feraiseexcept
 override LDFLAGS_USE_FPU := -lm
 
-<<<<<<< HEAD
-ifneq (,$(findstring linux,$(OS))$(findstring darwin,$(OS)))
-# Fix Nix & MacOS brew issues with non-standard library paths
-override LDFLAGS_USE_SDL = -Wl,-rpath,$(subst $(SPACE),:,$(shell pkg-config $(SDL_PKGCONF) --variable libdir $(NULL_STDERR)))
-override LDFLAGS_USE_X11 = -Wl,-rpath,$(subst $(SPACE),:,$(shell pkg-config x11 xext --variable libdir $(NULL_STDERR)))
-=======
 # Fix Nix & MacOS brew issues with non-standard library paths
 ifneq (,$(findstring linux,$(OS))$(findstring darwin,$(OS)))
 ifneq ($(USE_SDL),0)
@@ -378,7 +363,6 @@
 ifneq (,$(X11_LIBDIR))
 override LDFLAGS_USE_X11 := -Wl,-rpath,$(X11_LIBDIR)
 endif
->>>>>>> b4f706cd
 endif
 
 # Useflag dependencies
@@ -628,41 +612,6 @@
 
 .PHONY: lib         # Build shared & static libraries
 lib: $(if $(findstring 1,$(USE_LIB)),$(SHARED)) $(if $(findstring 1,$(USE_LIB_STATIC)),$(STATIC))
-<<<<<<< HEAD
-
-.PHONY: codesign
-codesign: all lib
-ifeq ($(OS),darwin)
-	@for file in "$(BINARY)" "$(SHARED)"; do \
-		if codesign -s - --force --options=runtime --entitlements rvvm_debug.entitlements "$$file"; then \
-		echo "$(WHITE)[$(YELLOW)CODESIGN$(WHITE)] $$file$(RESET)"; \
-		else \
-		echo "$(WHITE)[$(RED)FAIL CODESIGN$(WHITE)] $$file$(RESET)"; \
-		exit -1; \
-		fi; \
-	done
-	@echo "$(WHITE)[$(GREEN)CODESIGN$(WHITE)] Codesign complete!$(RESET)"; 
-else
-	@echo "$(WHITE)[$(RED)FAIL CODESIGN$(WHITE)] Codesign is not supported on this system!$(RESET)"
-endif
-
-.PHONY: codesign_isolement
-codesign_isolement: all lib
-ifeq ($(OS),darwin)
-	@for file in "$(BINARY)" "$(SHARED)" "$(STATIC)"; do \
-		if codesign -s - --force --options=runtime --entitlements rvvm_debug.entitlements "$$file"; then \
-		echo "$(WHITE)[$(YELLOW)CODESIGN$(WHITE)] $$file$(RESET)"; \
-		else \
-		echo "$(WHITE)[$(RED)FAIL CODESIGN$(WHITE)] $$file$(RESET)"; \
-		exit -1; \
-		fi; \
-	done
-	@echo "$(WHITE)[$(GREEN)CODESIGN$(WHITE)] Codesign complete!$(RESET)"; 
-else
-	@echo "$(WHITE)[$(RED)FAIL CODESIGN$(WHITE)] Codesign is not supported on this system!$(RESET)"
-endif
-=======
->>>>>>> b4f706cd
 
 .PHONY: test        # Run RISC-V tests
 test: all

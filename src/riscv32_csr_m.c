/*
riscv32_csr_m.c - RISC-V Machine Level Control and Status Registers
Copyright (C) 2021  LekKit <github.com/LekKit>
                    Mr0maks <mr.maks0443@gmail.com>

This program is free software: you can redistribute it and/or modify
it under the terms of the GNU General Public License as published by
the Free Software Foundation, either version 3 of the License, or
(at your option) any later version.

This program is distributed in the hope that it will be useful,
but WITHOUT ANY WARRANTY; without even the implied warranty of
MERCHANTABILITY or FITNESS FOR A PARTICULAR PURPOSE.  See the
GNU General Public License for more details.

You should have received a copy of the GNU General Public License
along with this program.  If not, see <https://www.gnu.org/licenses/>.
*/

#include "bit_ops.h"
#include "riscv32.h"
#include "riscv32_csr.h"

#define CSR_MARCHID 0x5256564D // 'RVVM'

<<<<<<< HEAD
#define CSR_MSTATUS_MASK(vm) \
	  (1 << CSR_STATUS_UIE) \
	| (1 << CSR_STATUS_SIE) \
	| (1 << CSR_STATUS_MIE) \
	| (1 << CSR_STATUS_UPIE) \
	| (1 << CSR_STATUS_SPIE) \
	| (1 << CSR_STATUS_MPIE) \
	| (1 << CSR_STATUS_SPP) \
	| (gen_mask(CSR_STATUS_MPP_SIZE) << CSR_STATUS_MPP_START) \
	| (gen_mask(CSR_STATUS_FS_SIZE) << CSR_STATUS_FS_START) \
	| (gen_mask(CSR_STATUS_XS_SIZE) << CSR_STATUS_XS_START) \
	| (1 << CSR_STATUS_MPRV) \
	| (1 << CSR_STATUS_SUM) \
	| (1 << CSR_STATUS_MXR) \
	| (1 << CSR_STATUS_TVM) \
	| (1 << CSR_STATUS_TW) \
	| (1 << CSR_STATUS_TSR) \
	| (gen_mask(CSR_STATUS_UXL_SIZE) << CSR_STATUS_UXL_START) \
	| (gen_mask(CSR_STATUS_SXL_SIZE) << CSR_STATUS_SXL_START) \
	| (1 << CSR_STATUS_SD(vm))
=======
// no N extension, U_x bits are hardwired to 0
#define CSR_MSTATUS_MASK 0x807FF9CC
#define CSR_MEIP_MASK    0xAAA

#define CSR_MISA_RV32  0x40000000
#define CSR_MISA_RV64  0x80000000
#define CSR_MISA_RV128 0xC0000000
>>>>>>> 323c2aa6

static uint32_t riscv32_mkmisa(const char* str)
{
    uint32_t ret = 0;
    while (*str) {
        ret |= (1 << (*str - 'A'));
        str++;
    }
    return ret;
}

static bool riscv32_csr_mhartid(riscv32_vm_state_t *vm, uint32_t csr_id, reg_t* dest, uint8_t op)
{
    UNUSED(vm);
    UNUSED(csr_id);
    UNUSED(op);
    *dest = 0;
    return true;
}

static bool riscv32_csr_mstatus(riscv32_vm_state_t *vm, uint32_t csr_id, reg_t* dest, uint8_t op)
{
    UNUSED(csr_id);
    csr_helper_masked(&vm->csr.status, dest, op, CSR_MSTATUS_MASK(vm));
    riscv32_csr_isa_change(vm, PRIVILEGE_SUPERVISOR, cut_bits(vm->csr.status, CSR_STATUS_SXL_START, CSR_STATUS_SXL_SIZE));
    riscv32_csr_isa_change(vm, PRIVILEGE_USER, cut_bits(vm->csr.status, CSR_STATUS_UXL_START, CSR_STATUS_UXL_SIZE));
    return true;
}

static bool riscv32_csr_misa(riscv32_vm_state_t *vm, uint32_t csr_id, reg_t* dest, uint8_t op)
{
    UNUSED(csr_id);

    uint32_t extensions = riscv32_mkmisa("IMACSU");
    reg_t isa_pos = XLEN(vm) - 2;
    reg_t misa = ((reg_t)vm->isa[PRIVILEGE_MACHINE] << isa_pos) | extensions;

    // Do not permit changing extensions
    csr_helper_masked(&misa, dest, op, gen_mask(2) << isa_pos);

    uint8_t new_isa = cut_bits(misa, isa_pos, 2);
    riscv32_csr_isa_change(vm, PRIVILEGE_MACHINE, new_isa);
    *dest = (new_isa << ((reg_t)XLEN(vm) - 2)) | extensions;
    return true;
}

static bool riscv32_csr_medeleg(riscv32_vm_state_t *vm, uint32_t csr_id, reg_t* dest, uint8_t op)
{
    UNUSED(csr_id);
    csr_helper(&vm->csr.edeleg[PRIVILEGE_MACHINE], dest, op);
    return true;
}

static bool riscv32_csr_mideleg(riscv32_vm_state_t *vm, uint32_t csr_id, reg_t* dest, uint8_t op)
{
    UNUSED(csr_id);
    csr_helper(&vm->csr.ideleg[PRIVILEGE_MACHINE], dest, op);
    return true;
}

static bool riscv32_csr_mie(riscv32_vm_state_t *vm, uint32_t csr_id, reg_t* dest, uint8_t op)
{
    UNUSED(csr_id);
    csr_helper_masked(&vm->csr.ie, dest, op, CSR_MEIP_MASK);
    return true;
}

static bool riscv32_csr_mtvec(riscv32_vm_state_t *vm, uint32_t csr_id, reg_t* dest, uint8_t op)
{
    UNUSED(csr_id);
    csr_helper(&vm->csr.tvec[PRIVILEGE_MACHINE], dest, op);
    return true;
}

static bool riscv32_csr_mscratch(riscv32_vm_state_t *vm, uint32_t csr_id, reg_t* dest, uint8_t op)
{
    UNUSED(csr_id);
    csr_helper(&vm->csr.scratch[PRIVILEGE_MACHINE], dest, op);
    return true;
}

static bool riscv32_csr_mepc(riscv32_vm_state_t *vm, uint32_t csr_id, reg_t* dest, uint8_t op)
{
    UNUSED(csr_id);
    csr_helper(&vm->csr.epc[PRIVILEGE_MACHINE], dest, op);
    return true;
}

static bool riscv32_csr_mcause(riscv32_vm_state_t *vm, uint32_t csr_id, reg_t* dest, uint8_t op)
{
    UNUSED(csr_id);
    csr_helper(&vm->csr.cause[PRIVILEGE_MACHINE], dest, op);
    return true;
}

static bool riscv32_csr_mtval(riscv32_vm_state_t *vm, uint32_t csr_id, reg_t* dest, uint8_t op)
{
    UNUSED(csr_id);
    csr_helper(&vm->csr.tval[PRIVILEGE_MACHINE], dest, op);
    return true;
}

static bool riscv32_csr_mip(riscv32_vm_state_t *vm, uint32_t csr_id, reg_t* dest, uint8_t op)
{
    UNUSED(csr_id);
    csr_helper_masked(&vm->csr.ip, dest, op, CSR_MEIP_MASK);
    return true;
}

void riscv32_csr_m_init()
{
    // Machine Information Registers
    riscv32_csr_init(0xF11, "mvendorid", riscv32_csr_unimp);
    riscv32_csr_init(0xF12, "marchid", riscv32_csr_unimp);
    riscv32_csr_init(0xF13, "mimpid", riscv32_csr_unimp);
    riscv32_csr_init(0xF14, "mhartid", riscv32_csr_mhartid);

    // Machine Trap Setup
    riscv32_csr_init(0x300, "mstatus", riscv32_csr_mstatus);
    riscv32_csr_init(0x301, "misa", riscv32_csr_misa);
    riscv32_csr_init(0x302, "medeleg", riscv32_csr_medeleg);
    riscv32_csr_init(0x303, "mideleg", riscv32_csr_mideleg);
    riscv32_csr_init(0x304, "mie", riscv32_csr_mie);
    riscv32_csr_init(0x305, "mtvec", riscv32_csr_mtvec);
    riscv32_csr_init(0x306, "mcounteren", riscv32_csr_unimp);

    // Machine Trap Handling
    riscv32_csr_init(0x340, "mscratch", riscv32_csr_mscratch);
    riscv32_csr_init(0x341, "mepc", riscv32_csr_mepc);
    riscv32_csr_init(0x342, "mcause", riscv32_csr_mcause);
    riscv32_csr_init(0x343, "mtval", riscv32_csr_mtval);
    riscv32_csr_init(0x344, "mip", riscv32_csr_mip);

    // Machine Memory Protection
    for (uint32_t i=0; i<4; ++i)
        riscv32_csr_init(0x3A0+i, "pmpcfg", riscv32_csr_unimp);
    for (uint32_t i=0; i<16; ++i)
        riscv32_csr_init(0x3B0+i, "pmpaddr", riscv32_csr_unimp);

    // Machine Counter/Timers
    riscv32_csr_init(0xB00, "mcycle", riscv32_csr_unimp);
    riscv32_csr_init(0xB02, "minstret", riscv32_csr_unimp);
    riscv32_csr_init(0xB80, "mcycleh", riscv32_csr_unimp);
    riscv32_csr_init(0xB82, "minstreth", riscv32_csr_unimp);
    for (uint32_t i=3; i<32; ++i) {
        riscv32_csr_init(0xB00+i, "mhpmcounter", riscv32_csr_unimp);
        riscv32_csr_init(0xB80+i, "mhpmcounterh", riscv32_csr_unimp);
    }

    // Machine Counter Setup
    riscv32_csr_init(0x320, "mcountinhibit", riscv32_csr_unimp);
    for (uint32_t i=3; i<32; ++i)
        riscv32_csr_init(0x320+i, "mhpmevent", riscv32_csr_unimp);
}<|MERGE_RESOLUTION|>--- conflicted
+++ resolved
@@ -23,36 +23,33 @@
 
 #define CSR_MARCHID 0x5256564D // 'RVVM'
 
-<<<<<<< HEAD
-#define CSR_MSTATUS_MASK(vm) \
-	  (1 << CSR_STATUS_UIE) \
-	| (1 << CSR_STATUS_SIE) \
-	| (1 << CSR_STATUS_MIE) \
-	| (1 << CSR_STATUS_UPIE) \
-	| (1 << CSR_STATUS_SPIE) \
-	| (1 << CSR_STATUS_MPIE) \
-	| (1 << CSR_STATUS_SPP) \
-	| (gen_mask(CSR_STATUS_MPP_SIZE) << CSR_STATUS_MPP_START) \
-	| (gen_mask(CSR_STATUS_FS_SIZE) << CSR_STATUS_FS_START) \
-	| (gen_mask(CSR_STATUS_XS_SIZE) << CSR_STATUS_XS_START) \
-	| (1 << CSR_STATUS_MPRV) \
-	| (1 << CSR_STATUS_SUM) \
-	| (1 << CSR_STATUS_MXR) \
-	| (1 << CSR_STATUS_TVM) \
-	| (1 << CSR_STATUS_TW) \
-	| (1 << CSR_STATUS_TSR) \
-	| (gen_mask(CSR_STATUS_UXL_SIZE) << CSR_STATUS_UXL_START) \
-	| (gen_mask(CSR_STATUS_SXL_SIZE) << CSR_STATUS_SXL_START) \
-	| (1 << CSR_STATUS_SD(vm))
-=======
-// no N extension, U_x bits are hardwired to 0
-#define CSR_MSTATUS_MASK 0x807FF9CC
 #define CSR_MEIP_MASK    0xAAA
 
 #define CSR_MISA_RV32  0x40000000
 #define CSR_MISA_RV64  0x80000000
 #define CSR_MISA_RV128 0xC0000000
->>>>>>> 323c2aa6
+
+// no N extension, U_x bits are hardwired to 0
+static inline reg_t csr_mstatus_mask(const riscv32_vm_state_t *vm) 
+{
+	return (1 << CSR_STATUS_SIE)
+	     | (1 << CSR_STATUS_MIE)
+	     | (1 << CSR_STATUS_SPIE)
+	     | (1 << CSR_STATUS_MPIE)
+	     | (1 << CSR_STATUS_SPP)
+	     | (gen_mask(CSR_STATUS_MPP_SIZE) << CSR_STATUS_MPP_START)
+	     | (gen_mask(CSR_STATUS_FS_SIZE) << CSR_STATUS_FS_START)
+	     | (gen_mask(CSR_STATUS_XS_SIZE) << CSR_STATUS_XS_START)
+	     | (1 << CSR_STATUS_MPRV)
+	     | (1 << CSR_STATUS_SUM)
+	     | (1 << CSR_STATUS_MXR)
+	     | (1 << CSR_STATUS_TVM)
+	     | (1 << CSR_STATUS_TW)
+	     | (1 << CSR_STATUS_TSR)
+	     | (gen_mask(CSR_STATUS_UXL_SIZE) << CSR_STATUS_UXL_START)
+	     | (gen_mask(CSR_STATUS_SXL_SIZE) << CSR_STATUS_SXL_START)
+	     | (1 << CSR_STATUS_SD(vm));
+}
 
 static uint32_t riscv32_mkmisa(const char* str)
 {
@@ -76,7 +73,7 @@
 static bool riscv32_csr_mstatus(riscv32_vm_state_t *vm, uint32_t csr_id, reg_t* dest, uint8_t op)
 {
     UNUSED(csr_id);
-    csr_helper_masked(&vm->csr.status, dest, op, CSR_MSTATUS_MASK(vm));
+    csr_helper_masked(&vm->csr.status, dest, op, csr_mstatus_mask(vm));
     riscv32_csr_isa_change(vm, PRIVILEGE_SUPERVISOR, cut_bits(vm->csr.status, CSR_STATUS_SXL_START, CSR_STATUS_SXL_SIZE));
     riscv32_csr_isa_change(vm, PRIVILEGE_USER, cut_bits(vm->csr.status, CSR_STATUS_UXL_START, CSR_STATUS_UXL_SIZE));
     return true;

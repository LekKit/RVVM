/*
riscv32.h - RISC-V virtual machine code definitions
Copyright (C) 2021  Mr0maks <mr.maks0443@gmail.com>
                    LekKit <github.com/LekKit>

This program is free software: you can redistribute it and/or modify
it under the terms of the GNU General Public License as published by
the Free Software Foundation, either version 3 of the License, or
(at your option) any later version.

This program is distributed in the hope that it will be useful,
but WITHOUT ANY WARRANTY; without even the implied warranty of
MERCHANTABILITY or FITNESS FOR A PARTICULAR PURPOSE.  See the
GNU General Public License for more details.

You should have received a copy of the GNU General Public License
along with this program.  If not, see <https://www.gnu.org/licenses/>.
*/

#pragma once

#include "riscv.h"

enum
{
    REGISTER_ZERO,
    REGISTER_X0 = REGISTER_ZERO,
    REGISTER_X1,
    REGISTER_X2,
    REGISTER_X3,
    REGISTER_X4,
    REGISTER_X5,
    REGISTER_X6,
    REGISTER_X7,
    REGISTER_X8,
    REGISTER_X9,
    REGISTER_X10,
    REGISTER_X11,
    REGISTER_X12,
    REGISTER_X13,
    REGISTER_X14,
    REGISTER_X15,
    REGISTER_X16,
    REGISTER_X17,
    REGISTER_X18,
    REGISTER_X19,
    REGISTER_X20,
    REGISTER_X21,
    REGISTER_X22,
    REGISTER_X23,
    REGISTER_X24,
    REGISTER_X25,
    REGISTER_X26,
    REGISTER_X27,
    REGISTER_X28,
    REGISTER_X29,
    REGISTER_X30,
    REGISTER_X31,
    REGISTER_PC,
    REGISTERS_MAX
};

enum
{
    PRIVILEGE_USER,
    PRIVILEGE_SUPERVISOR,
    PRIVILEGE_HYPERVISOR,
    PRIVILEGE_MACHINE
};

#define INTERRUPT_MASK 0x80000000

#define INTERRUPT_USOFTWARE    0x0
#define INTERRUPT_SSOFTWARE    0x1
#define INTERRUPT_MSOFTWARE    0x3
#define INTERRUPT_UTIMER       0x4
#define INTERRUPT_STIMER       0x5
#define INTERRUPT_MTIMER       0x7
#define INTERRUPT_UEXTERNAL    0x8
#define INTERRUPT_SEXTERNAL    0x9
#define INTERRUPT_MEXTERNAL    0xB

#define TRAP_INSTR_MISALIGN    0x0
#define TRAP_INSTR_FETCH       0x1
#define TRAP_ILL_INSTR         0x2
#define TRAP_BREAKPOINT        0x3
#define TRAP_LOAD_MISALIGN     0x4
#define TRAP_LOAD_FAULT        0x5
#define TRAP_STORE_MISALIGN    0x6
#define TRAP_STORE_FAULT       0x7
#define TRAP_ENVCALL_UMODE     0x8
#define TRAP_ENVCALL_SMODE     0x9
#define TRAP_ENVCALL_MMODE     0xB
#define TRAP_INSTR_PAGEFAULT   0xC
#define TRAP_LOAD_PAGEFAULT    0xD
#define TRAP_STORE_PAGEFAULT   0xF

#define TLB_SIZE 32  // Always nonzero, power of 2 (1, 2, 4..)

// Address translation cache
typedef struct {
    uint32_t pte;    // Upper 20 bits of virtual address + access bits
    uint8_t* ptr;    // Page address in emulator memory
} riscv32_tlb_t;

typedef struct {
    uint8_t* data;   // Pointer to 0x0 physical address (Do not use out of physical memory boundaries!)
    uint32_t begin;  // First usable address in physical memory
    uint32_t size;   // Amount of usable memory after mem_begin
} riscv32_phys_mem_t;

typedef struct riscv32_vm_state_t riscv32_vm_state_t;

typedef struct riscv32_csr_s {
    const char *name;
    uint32_t (*callback)(struct riscv32_vm_state_t *vm, struct riscv32_csr_s *self, uint8_t op, uint32_t value);
    uint32_t value;
} riscv32_csr_t;

typedef struct {
    uint32_t count;
    struct {
        uint32_t begin;
        uint32_t end;
        bool (*handler)(struct riscv32_vm_state_t* vm, uint32_t addr, void* dest, uint32_t size, uint8_t access);
    } regions[256];
} riscv32_mmio_regions_t;

struct riscv32_vm_state_t {
    size_t wait_event;
    uint32_t registers[REGISTERS_MAX];
    riscv32_tlb_t tlb[TLB_SIZE];
    riscv32_phys_mem_t mem;
    riscv32_mmio_regions_t mmio;

    // To be replaced by CSR
    uint32_t mcause, mtval;
    uint32_t root_page_table;
<<<<<<< HEAD
    riscv32_csr_t csr[4][256];
    bool mmu_virtual; // To be replaced by CSR
=======
    bool mmu_virtual;
>>>>>>> b9571027
    uint8_t priv_mode;
};

#define RISCV32I_OPCODE_MASK 0x3

#define RISCV_ALIGN_32 4 // 4 byte align
#define RISCV_ALIGN_16 2 // 2 byte align
#define RISCV_ILEN 4 // 4 byte opcode len

#define RISCV32_LITTLE_ENDIAN (1u << 0)
#define RISCV32_IIS_I (1u << 1) // base and minimal ISA with 32 registers
#define RISCV32_IIS_E (1u << 2) // base and minimal ISA with 16 registers

#define RISCV32_HAVE_NONSTANDART_EXTENSION (1u << 3) // mark cpu with custom opcodes to enable hacks
#define RISCV32_HAVE_M_EXTENSION (1u << 4) // multiplication and division for intergers
#define RISCV32_HAVE_C_EXTENSION (1u << 5) // compressed instructions extension

/*
* Concatenate func7[25] func3[14:12] and opcode[6:2] into 9-bit id for decoding.
* This is tricky for non-R type instructions since there's no func3/func7,
* so we will simply smudge function pointers for those all over the jumptable.
* Theoreticaly, this could be optimized more.
*/
#define RISCV32_GET_FUNCID(x) (((x >> 17) & 0x100) | ((x >> 7) & 0xE0) | ((x >> 2) & 0x1F))

extern void (*riscv32_opcodes[512])(riscv32_vm_state_t *vm, const uint32_t instruction);

/*
* The trick mentioned earlier, to decode non-R type instructions properly.
* smudge_opcode_UJ for U/J types (no func3 or func7)
* smudge_opcode_ISB for I/S/B types (no func7, but has func3)
* R-type instructions (both func3 and func7 present) are simply put into table
*/
void smudge_opcode_UJ(uint32_t opcode, void (*func)(riscv32_vm_state_t*, const uint32_t));
void smudge_opcode_ISB(uint32_t opcode, void (*func)(riscv32_vm_state_t*, const uint32_t));

//#define RV_DEBUG

void riscv32_debug_always(const riscv32_vm_state_t *vm, const char* fmt, ...);

#ifdef RV_DEBUG
#define riscv32_debug riscv32_debug_always
#else
#define riscv32_debug(...)
#endif

#define UNUSED(x) (void)x

riscv32_vm_state_t *riscv32_create_vm();
void riscv32_run(riscv32_vm_state_t *vm);
void riscv32_destroy_vm(riscv32_vm_state_t *vm);
void riscv32_dump_registers(riscv32_vm_state_t *vm);
void riscv32_illegal_insn(riscv32_vm_state_t *vm, const uint32_t instruction);
void riscv32c_illegal_insn(riscv32_vm_state_t *vm, const uint16_t instruction);
void riscv32m_init();
void riscv32c_init();
void riscv32i_init();
void riscv32_priv_init();
void riscv32_interrupt(riscv32_vm_state_t *vm, uint32_t cause);
void riscv32_trap(riscv32_vm_state_t *vm, uint32_t cause, uint32_t tval);<|MERGE_RESOLUTION|>--- conflicted
+++ resolved
@@ -136,12 +136,8 @@
     // To be replaced by CSR
     uint32_t mcause, mtval;
     uint32_t root_page_table;
-<<<<<<< HEAD
     riscv32_csr_t csr[4][256];
     bool mmu_virtual; // To be replaced by CSR
-=======
-    bool mmu_virtual;
->>>>>>> b9571027
     uint8_t priv_mode;
 };
 
